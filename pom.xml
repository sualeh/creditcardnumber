--- conflicted
+++ resolved
@@ -1,293 +1,289 @@
-<?xml version="1.0" encoding="UTF-8"?>
-<project xmlns="http://maven.apache.org/POM/4.0.0"
- xmlns:xsi="http://www.w3.org/2001/XMLSchema-instance"
- xsi:schemaLocation="http://maven.apache.org/POM/4.0.0 http://maven.apache.org/xsd/maven-4.0.0.xsd">
-  <modelVersion>4.0.0</modelVersion>
-  <groupId>us.fatehi</groupId>
-  <artifactId>creditcardnumber</artifactId>
-  <version>5.0.1</version>
-  <packaging>jar</packaging>
-
-  <name>Credit Card Number</name>
-  <description>Credit Card Number is a library that can provide details of a
-    bank issued credit card number. All classes are immutable and thread-safe.
-    The standard `toString()` function formats data in a readable form.</description>
-
-  <url>https://github.com/sualeh/creditcardnumber</url>
-  <organization>
-    <name>Sualeh Fatehi</name>
-  </organization>
-  <licenses>
-    <license>
-      <name>Eclipse Public License - v 1.0</name>
-      <url>https://www.eclipse.org/legal/epl-v10.html</url>
-    </license>
-    <license>
-      <name>GNU Lesser General Public License</name>
-      <url>http://www.gnu.org/licenses/lgpl.html</url>
-    </license>
-  </licenses>
-  <developers>
-    <developer>
-      <name>Sualeh Fatehi</name>
-      <id>sfatehi</id>
-      <email>sualeh@hotmail.com</email>
-      <organization>Sualeh Fatehi</organization>
-      <roles>
-        <role>All</role>
-      </roles>
-      <timezone>-5</timezone>
-    </developer>
-  </developers>
-  <scm>
-    <url>https://github.com/sualeh/creditcardnumber</url>
-    <connection>scm:git:git@github.com:sualeh/creditcardnumber.git</connection>
-  </scm>
-  <distributionManagement>
-    <snapshotRepository>
-      <id>sonatype-nexus-snapshots</id>
-      <name>Sonatype Nexus Snapshots</name>
-      <url>https://oss.sonatype.org/content/repositories/snapshots</url>
-    </snapshotRepository>
-    <repository>
-      <id>sonatype-nexus</id>
-      <name>Sonatype Nexus</name>
-      <url>https://oss.sonatype.org/service/local/staging/deploy/maven2</url>
-    </repository>
-  </distributionManagement>
-  <dependencies>
-    <dependency>
-      <groupId>org.apache.commons</groupId>
-      <artifactId>commons-text</artifactId>
-      <version>1.14.0</version>
-    </dependency>
-
-    <dependency>
-      <groupId>org.junit.jupiter</groupId>
-      <artifactId>junit-jupiter</artifactId>
-<<<<<<< HEAD
-      <version>6.0.1</version>
-=======
-      <version>5.13.4</version>
->>>>>>> 9af66477
-      <scope>test</scope>
-    </dependency>
-    <dependency>
-      <groupId>org.hamcrest</groupId>
-      <artifactId>hamcrest</artifactId>
-      <version>3.0</version>
-      <scope>test</scope>
-    </dependency>
-    <dependency>
-      <groupId>nl.jqno.equalsverifier</groupId>
-      <artifactId>equalsverifier</artifactId>
-      <version>4.2.3</version>
-      <scope>test</scope>
-    </dependency>
-    <dependency>
-      <groupId>commons-io</groupId>
-      <artifactId>commons-io</artifactId>
-      <version>2.20.0</version>
-      <scope>test</scope>
-    </dependency>
-
-  </dependencies>
-  <properties>
-    <project.build.sourceEncoding>UTF-8</project.build.sourceEncoding>
-    <skip.signing.artifacts>true</skip.signing.artifacts>
-  </properties>
-  <build>
-    <pluginManagement>
-      <plugins>
-        <plugin>
-          <groupId>org.apache.maven.plugins</groupId>
-          <artifactId>maven-clean-plugin</artifactId>
-          <version>3.5.0</version>
-        </plugin>
-        <plugin>
-          <groupId>org.apache.maven.plugins</groupId>
-          <artifactId>maven-resources-plugin</artifactId>
-          <version>3.3.1</version>
-        </plugin>
-        <plugin>
-          <groupId>org.apache.maven.plugins</groupId>
-          <artifactId>maven-source-plugin</artifactId>
-          <version>3.3.1</version>
-        </plugin>
-        <plugin>
-          <groupId>org.apache.maven.plugins</groupId>
-          <artifactId>maven-compiler-plugin</artifactId>
-          <version>3.14.1</version>
-        </plugin>
-        <plugin>
-          <groupId>org.apache.maven.plugins</groupId>
-          <artifactId>maven-surefire-plugin</artifactId>
-          <version>3.5.4</version>
-        </plugin>
-        <plugin>
-          <groupId>org.apache.maven.plugins</groupId>
-          <artifactId>maven-jar-plugin</artifactId>
-          <version>3.5.0</version>
-        </plugin>
-        <plugin>
-          <groupId>org.apache.maven.plugins</groupId>
-          <artifactId>maven-javadoc-plugin</artifactId>
-          <version>3.12.0</version>
-          <configuration>
-            <encoding>UTF-8</encoding>
-            <docencoding>UTF-8</docencoding>
-            <charset>UTF-8</charset>
-            <source>17</source>
-          </configuration>
-        </plugin>
-        <plugin>
-          <groupId>org.apache.maven.plugins</groupId>
-          <artifactId>maven-install-plugin</artifactId>
-          <version>3.1.4</version>
-        </plugin>
-        <plugin>
-          <groupId>org.apache.maven.plugins</groupId>
-          <artifactId>maven-gpg-plugin</artifactId>
-          <version>3.2.8</version>
-        </plugin>
-        <plugin>
-          <groupId>org.apache.maven.plugins</groupId>
-          <artifactId>maven-deploy-plugin</artifactId>
-          <version>3.1.4</version>
-        </plugin>
-        <plugin>
-          <groupId>org.sonatype.central</groupId>
-          <artifactId>central-publishing-maven-plugin</artifactId>
-          <version>0.9.0</version>
-        </plugin>
-        <plugin>
-          <groupId>org.jacoco</groupId>
-          <artifactId>jacoco-maven-plugin</artifactId>
-          <version>0.8.14</version>
-        </plugin>
-      </plugins>
-    </pluginManagement>
-    <plugins>
-      <plugin>
-        <groupId>org.apache.maven.plugins</groupId>
-        <artifactId>maven-clean-plugin</artifactId>
-        <configuration>
-          <filesets>
-            <fileset>
-              <directory>.</directory>
-              <includes>
-                <include>pom.xml.versionsBackup</include>
-                <include>dependency-reduced-pom.xml</include>
-              </includes>
-            </fileset>
-          </filesets>
-        </configuration>
-      </plugin>
-      <plugin>
-        <inherited>true</inherited>
-        <groupId>org.apache.maven.plugins</groupId>
-        <artifactId>maven-compiler-plugin</artifactId>
-        <configuration>
-          <compilerArgs>
-            <arg>-parameters</arg>
-            <arg>-g</arg>
-          </compilerArgs>
-          <encoding>UTF-8</encoding>
-          <release>17</release>
-        </configuration>
-      </plugin>
-      <plugin>
-        <inherited>true</inherited>
-        <groupId>org.apache.maven.plugins</groupId>
-        <artifactId>maven-source-plugin</artifactId>
-        <executions>
-          <execution>
-            <id>attach-sources</id>
-            <goals>
-              <goal>jar-no-fork</goal>
-            </goals>
-          </execution>
-        </executions>
-      </plugin>
-      <plugin>
-        <inherited>true</inherited>
-        <groupId>org.apache.maven.plugins</groupId>
-        <artifactId>maven-surefire-plugin</artifactId>
-      </plugin>
-      <plugin>
-        <inherited>true</inherited>
-        <groupId>org.apache.maven.plugins</groupId>
-        <artifactId>maven-javadoc-plugin</artifactId>
-        <executions>
-          <execution>
-            <id>attach-javadocs</id>
-            <goals>
-              <goal>jar</goal>
-            </goals>
-            <configuration>
-              <quiet>true</quiet>
-              <show>public</show>
-              <detectOfflineLinks>true</detectOfflineLinks>
-              <additionalOptions>
-                <additionalOption>-Xdoclint:none</additionalOption>
-              </additionalOptions>
-              <bottom>Copyright © 2014-2026 {organizationName}. All
-                rights reserved.</bottom>
-              <doctitle>${project.name} ${project.version}</doctitle>
-            </configuration>
-          </execution>
-        </executions>
-      </plugin>
-      <plugin>
-        <groupId>org.jacoco</groupId>
-        <artifactId>jacoco-maven-plugin</artifactId>
-        <executions>
-          <execution>
-            <goals>
-              <goal>prepare-agent</goal>
-            </goals>
-          </execution>
-          <execution>
-            <id>report</id>
-            <phase>prepare-package</phase>
-            <goals>
-              <goal>report</goal>
-            </goals>
-          </execution>
-        </executions>
-      </plugin>
-      <plugin>
-        <inherited>true</inherited>
-        <groupId>org.apache.maven.plugins</groupId>
-        <artifactId>maven-gpg-plugin</artifactId>
-        <configuration>
-          <!-- Prevent `gpg` from using pinentry programs -->
-          <gpgArguments>
-            <arg>--pinentry-mode</arg>
-            <arg>loopback</arg>
-          </gpgArguments>
-          <skip>${skip.signing.artifacts}</skip>
-        </configuration>
-        <executions>
-          <execution>
-            <id>sign-artifacts</id>
-            <phase>verify</phase>
-            <goals>
-              <goal>sign</goal>
-            </goals>
-          </execution>
-        </executions>
-      </plugin>
-      <plugin>
-        <groupId>org.sonatype.central</groupId>
-        <artifactId>central-publishing-maven-plugin</artifactId>
-        <extensions>true</extensions>
-        <configuration>
-          <publishingServerId>central</publishingServerId>
-          <autoPublish>true</autoPublish>
-          <waitUntil>validated</waitUntil>
-        </configuration>
-      </plugin>
-    </plugins>
-  </build>
-</project>
+<?xml version="1.0" encoding="UTF-8"?>
+<project xmlns="http://maven.apache.org/POM/4.0.0"
+ xmlns:xsi="http://www.w3.org/2001/XMLSchema-instance"
+ xsi:schemaLocation="http://maven.apache.org/POM/4.0.0 http://maven.apache.org/xsd/maven-4.0.0.xsd">
+  <modelVersion>4.0.0</modelVersion>
+  <groupId>us.fatehi</groupId>
+  <artifactId>creditcardnumber</artifactId>
+  <version>5.0.1</version>
+  <packaging>jar</packaging>
+
+  <name>Credit Card Number</name>
+  <description>Credit Card Number is a library that can provide details of a
+    bank issued credit card number. All classes are immutable and thread-safe.
+    The standard `toString()` function formats data in a readable form.</description>
+
+  <url>https://github.com/sualeh/creditcardnumber</url>
+  <organization>
+    <name>Sualeh Fatehi</name>
+  </organization>
+  <licenses>
+    <license>
+      <name>Eclipse Public License - v 1.0</name>
+      <url>https://www.eclipse.org/legal/epl-v10.html</url>
+    </license>
+    <license>
+      <name>GNU Lesser General Public License</name>
+      <url>http://www.gnu.org/licenses/lgpl.html</url>
+    </license>
+  </licenses>
+  <developers>
+    <developer>
+      <name>Sualeh Fatehi</name>
+      <id>sfatehi</id>
+      <email>sualeh@hotmail.com</email>
+      <organization>Sualeh Fatehi</organization>
+      <roles>
+        <role>All</role>
+      </roles>
+      <timezone>-5</timezone>
+    </developer>
+  </developers>
+  <scm>
+    <url>https://github.com/sualeh/creditcardnumber</url>
+    <connection>scm:git:git@github.com:sualeh/creditcardnumber.git</connection>
+  </scm>
+  <distributionManagement>
+    <snapshotRepository>
+      <id>sonatype-nexus-snapshots</id>
+      <name>Sonatype Nexus Snapshots</name>
+      <url>https://oss.sonatype.org/content/repositories/snapshots</url>
+    </snapshotRepository>
+    <repository>
+      <id>sonatype-nexus</id>
+      <name>Sonatype Nexus</name>
+      <url>https://oss.sonatype.org/service/local/staging/deploy/maven2</url>
+    </repository>
+  </distributionManagement>
+  <dependencies>
+    <dependency>
+      <groupId>org.apache.commons</groupId>
+      <artifactId>commons-text</artifactId>
+      <version>1.14.0</version>
+    </dependency>
+
+    <dependency>
+      <groupId>org.junit.jupiter</groupId>
+      <artifactId>junit-jupiter</artifactId>
+      <version>6.0.1</version>
+      <scope>test</scope>
+    </dependency>
+    <dependency>
+      <groupId>org.hamcrest</groupId>
+      <artifactId>hamcrest</artifactId>
+      <version>3.0</version>
+      <scope>test</scope>
+    </dependency>
+    <dependency>
+      <groupId>nl.jqno.equalsverifier</groupId>
+      <artifactId>equalsverifier</artifactId>
+      <version>4.2.3</version>
+      <scope>test</scope>
+    </dependency>
+    <dependency>
+      <groupId>commons-io</groupId>
+      <artifactId>commons-io</artifactId>
+      <version>2.20.0</version>
+      <scope>test</scope>
+    </dependency>
+
+  </dependencies>
+  <properties>
+    <project.build.sourceEncoding>UTF-8</project.build.sourceEncoding>
+    <skip.signing.artifacts>true</skip.signing.artifacts>
+  </properties>
+  <build>
+    <pluginManagement>
+      <plugins>
+        <plugin>
+          <groupId>org.apache.maven.plugins</groupId>
+          <artifactId>maven-clean-plugin</artifactId>
+          <version>3.5.0</version>
+        </plugin>
+        <plugin>
+          <groupId>org.apache.maven.plugins</groupId>
+          <artifactId>maven-resources-plugin</artifactId>
+          <version>3.3.1</version>
+        </plugin>
+        <plugin>
+          <groupId>org.apache.maven.plugins</groupId>
+          <artifactId>maven-source-plugin</artifactId>
+          <version>3.3.1</version>
+        </plugin>
+        <plugin>
+          <groupId>org.apache.maven.plugins</groupId>
+          <artifactId>maven-compiler-plugin</artifactId>
+          <version>3.14.1</version>
+        </plugin>
+        <plugin>
+          <groupId>org.apache.maven.plugins</groupId>
+          <artifactId>maven-surefire-plugin</artifactId>
+          <version>3.5.4</version>
+        </plugin>
+        <plugin>
+          <groupId>org.apache.maven.plugins</groupId>
+          <artifactId>maven-jar-plugin</artifactId>
+          <version>3.5.0</version>
+        </plugin>
+        <plugin>
+          <groupId>org.apache.maven.plugins</groupId>
+          <artifactId>maven-javadoc-plugin</artifactId>
+          <version>3.12.0</version>
+          <configuration>
+            <encoding>UTF-8</encoding>
+            <docencoding>UTF-8</docencoding>
+            <charset>UTF-8</charset>
+            <source>17</source>
+          </configuration>
+        </plugin>
+        <plugin>
+          <groupId>org.apache.maven.plugins</groupId>
+          <artifactId>maven-install-plugin</artifactId>
+          <version>3.1.4</version>
+        </plugin>
+        <plugin>
+          <groupId>org.apache.maven.plugins</groupId>
+          <artifactId>maven-gpg-plugin</artifactId>
+          <version>3.2.8</version>
+        </plugin>
+        <plugin>
+          <groupId>org.apache.maven.plugins</groupId>
+          <artifactId>maven-deploy-plugin</artifactId>
+          <version>3.1.4</version>
+        </plugin>
+        <plugin>
+          <groupId>org.sonatype.central</groupId>
+          <artifactId>central-publishing-maven-plugin</artifactId>
+          <version>0.9.0</version>
+        </plugin>
+        <plugin>
+          <groupId>org.jacoco</groupId>
+          <artifactId>jacoco-maven-plugin</artifactId>
+          <version>0.8.14</version>
+        </plugin>
+      </plugins>
+    </pluginManagement>
+    <plugins>
+      <plugin>
+        <groupId>org.apache.maven.plugins</groupId>
+        <artifactId>maven-clean-plugin</artifactId>
+        <configuration>
+          <filesets>
+            <fileset>
+              <directory>.</directory>
+              <includes>
+                <include>pom.xml.versionsBackup</include>
+                <include>dependency-reduced-pom.xml</include>
+              </includes>
+            </fileset>
+          </filesets>
+        </configuration>
+      </plugin>
+      <plugin>
+        <inherited>true</inherited>
+        <groupId>org.apache.maven.plugins</groupId>
+        <artifactId>maven-compiler-plugin</artifactId>
+        <configuration>
+          <compilerArgs>
+            <arg>-parameters</arg>
+            <arg>-g</arg>
+          </compilerArgs>
+          <encoding>UTF-8</encoding>
+          <release>17</release>
+        </configuration>
+      </plugin>
+      <plugin>
+        <inherited>true</inherited>
+        <groupId>org.apache.maven.plugins</groupId>
+        <artifactId>maven-source-plugin</artifactId>
+        <executions>
+          <execution>
+            <id>attach-sources</id>
+            <goals>
+              <goal>jar-no-fork</goal>
+            </goals>
+          </execution>
+        </executions>
+      </plugin>
+      <plugin>
+        <inherited>true</inherited>
+        <groupId>org.apache.maven.plugins</groupId>
+        <artifactId>maven-surefire-plugin</artifactId>
+      </plugin>
+      <plugin>
+        <inherited>true</inherited>
+        <groupId>org.apache.maven.plugins</groupId>
+        <artifactId>maven-javadoc-plugin</artifactId>
+        <executions>
+          <execution>
+            <id>attach-javadocs</id>
+            <goals>
+              <goal>jar</goal>
+            </goals>
+            <configuration>
+              <quiet>true</quiet>
+              <show>public</show>
+              <detectOfflineLinks>true</detectOfflineLinks>
+              <additionalOptions>
+                <additionalOption>-Xdoclint:none</additionalOption>
+              </additionalOptions>
+              <bottom>Copyright © 2014-2026 {organizationName}. All
+                rights reserved.</bottom>
+              <doctitle>${project.name} ${project.version}</doctitle>
+            </configuration>
+          </execution>
+        </executions>
+      </plugin>
+      <plugin>
+        <groupId>org.jacoco</groupId>
+        <artifactId>jacoco-maven-plugin</artifactId>
+        <executions>
+          <execution>
+            <goals>
+              <goal>prepare-agent</goal>
+            </goals>
+          </execution>
+          <execution>
+            <id>report</id>
+            <phase>prepare-package</phase>
+            <goals>
+              <goal>report</goal>
+            </goals>
+          </execution>
+        </executions>
+      </plugin>
+      <plugin>
+        <inherited>true</inherited>
+        <groupId>org.apache.maven.plugins</groupId>
+        <artifactId>maven-gpg-plugin</artifactId>
+        <configuration>
+          <!-- Prevent `gpg` from using pinentry programs -->
+          <gpgArguments>
+            <arg>--pinentry-mode</arg>
+            <arg>loopback</arg>
+          </gpgArguments>
+          <skip>${skip.signing.artifacts}</skip>
+        </configuration>
+        <executions>
+          <execution>
+            <id>sign-artifacts</id>
+            <phase>verify</phase>
+            <goals>
+              <goal>sign</goal>
+            </goals>
+          </execution>
+        </executions>
+      </plugin>
+      <plugin>
+        <groupId>org.sonatype.central</groupId>
+        <artifactId>central-publishing-maven-plugin</artifactId>
+        <extensions>true</extensions>
+        <configuration>
+          <publishingServerId>central</publishingServerId>
+          <autoPublish>true</autoPublish>
+          <waitUntil>validated</waitUntil>
+        </configuration>
+      </plugin>
+    </plugins>
+  </build>
+</project>